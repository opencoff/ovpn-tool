## TL;DR
This is an opinionated single-file OpenVPN TLS certificate manager and OpenVPN
configuration generator. It has _no_ dependencies on any other external tool
such as openssl. It is a replacement for and an enhancement to easy-rsa
(typically bundled with OpenVPN).

## IMPORTANT
* v0.9.x is a breaking change from the previous version:
   - `pki/` code is moved to its own repository
   - boltdb code refactored (e.g., use AEAD for storing DB key)
* If you are using v0.8.x, please export the database and import it.
  See the section on importing below.

## Features
* Uses a single [boltdb](https://github.com/etcd/bbolt) instance to store the
  certificates and keys.
* All data strored in the database is encrypted with keys derived from a user
  supplied CA passphrase.
* Support for arbitrary chain of intermediate CAs
* The certificates and keys are opinionated:
   * Secp521r1 used for CA certificates
   * Secp256k1 EC certificate private keys
   * "SSL-Server" attribute set on server certificates (nsCertType)
   * "SSL-Client" attribute set on client certificates (nsCertType)
   * ECDSA with SHA512 is used as the signature algorithm
* The generated OpenVPN configuration for client or server uses inline
  certificates, keys *and* runs with an opinionated set of defaults:
   * `TLS-ECDHE-ECDSA-WITH-AES-256-GCM-SHA384:TLS-ECDHE-ECDSA-WITH-AES-128-GCM-SHA256` for
      TLS control channel
   * `AES-256-GCM` for data encryption
   * TLS 1.2 is the minimum version negotiation
   * Client verifies the X509 Common-Name of the server
   * Uses "tun" mode
   * Server pushes its tunnel address as the default gateway for all
     client traffic
   * Server pushes its tunnel address as the DNS address so that all
     DNS lookups on the client can be handled inside the tunnel. The
     server will need additional software such as unbound to provide
     DNS server functionality.
   * The Client and Server configurations uses the `tls-crypt` option
     to ensure that the server is protected with an additional layer
     of encryption to thwart DoS attacks.
<<<<<<< HEAD
* Ability to export DB contents as a JSON file; ability to import
  JSON from a previous export.
=======
* Ability to export DB contents as a JSON file

## IMPORTANT
This is the *last* release on the v0.8.x line; the next version will
have breaking changes to the DB schema. You are encouraged to export
the database into JSON and import it into the new version:

    $ ovpn-tool DB export --json -o db.json

Once exported, upgrade `ovpn-tool` to the latest version and import
it into the new DB. Please see README in the latest version for
importing this Json dump.

>>>>>>> 3dd634fd

## Building ovpn-tool
You will need a fairly recent golang toolchain (>1.10):

    $ git clone https://github.com/opencoff/ovpn-tool
    $ cd ovpn-tool
    $ ./build -s

The build script puts the binary in a platform specific directory:

* macOS: `bin/darwin-amd64`
* Linux: `bin/linux-amd64`
* OpenBSD: `bin/openbsd-amd64`

And so on. The build script can generate a fully standalone
statically-linked binary on platforms that support it. To build
statically linked binaries, use `build -s`.

You can also do cross-platform builds for any supported OS, Arch
combination supported by the golang toolchain. e.g., on macOS,
to build a statically linked binary for linux-amd64 architecture:

    $ ./build -s --arch linux-amd64

## Invoking ovpn-tool
The common pattern for invoking ovpn-tool is:

    ovpn-tool DB CMD [options] [arguments]

Where:
* *DB* is the name of the certificate store (database). This is a
  [boltdb](https://github.com/etcd/bbolt) instance.

* *CMD* is a command - one of `init`, `server`, `client`, `export`,
  `list`, `delete`, `crl`, `passwd`.

The tool writes the certificates, keys into an encrypted boltdb instance.

The tool comes with builtin help:

    $ ./bin/openbsd-amd64/ovpn-tool --help

Every subcommand comes with its own help; but, requires you to at least
supply a database name as the first argument. e.g.,

    $ ./bin/openbsd-amd64/ovpn-tool foo.db server --help

## Common Workflows
In what follows, we will assume that you have built ovpn-tool and
installed somewhere in your `$PATH`.

### Initialize a new CA
Before any certificates are generated, one must first create a CA and
initialize the certificate DB:

    $ ovpn-tool -v foo.db init my-CA

You can see the generated CA certificate via two ways:

1. Using `-v` for the ovpn-tool's global options
2. Using the `list` command with the `--ca` option.

In general, using the `-v` global option when generating the CA, server
or client certificates will print the certificate to stdout at the end.

The CA can be initialized with additional data such as Organization Name,
Organization Unit Name etc. See `init --help` for additional details.

The default lifetime of the CA is 5 years; you can change this via
the `-V` (`--validity`) option to "init".

### Initialize a new CA by Importing from a JSON file
If you are using any version of ovpn-tool **prior** to v0.9.x, you
must first export the DB into a JSON file *using the v0.8.x version
of the tool*. Assuming the DB dump is in *db.json*, then you can
initialize a new CA instance like so:

    $ ovpn-tool -v foo.db init --from-json db.json

You will be prompted for the DB passphrase; this passphrase is for
the **new** database (and NOT the old database).

### Creating an intermediate CA
Often, it's useful to have an intermediate CA for issuing server or
client certificates. These intermediate CAs can be arbitrarily
chained.

    $ ovpn-tool -v foo.db inter client-ca

Once created, this intermediate CA can be used to issue new leaf
certificates:

    $ ovpn-tool -v foo.db user -s client-ca user@example.com

### Create an OpenVPN server certificate & key pair
An OpenVPN server needs a few things:
* A server common name - so client can either address it by DNS Name.
* An IP Address - so that the server config can use it to listen on
  an IP:Port.
* The IP Address has the additional benefit (or drawback) of not
  requiring the client to do a DNS lookup.

Creating a new server certificate/key pair:

    $ ovpn-tool -v foo.db server -i IP.ADDR.ES server.domain.name

Of course, you should use the appropriate values for `IP.ADDR.ES`
and `server.domain.name` for your setup.

The IP Address and Server FQDN show up in the certificate as
Certificate.IPAddress and Certificate.Sibject.CommonName.
Additionally, the server FQDN also shows up in Certificate.DNSNames.

You can also set a custom OpenVPN port for this server via the `-p`
flag. You can request the server certificate to have a different
validity via the `V` (`--validity`) option; this option takes the
value in units of years.

You can of course create as many server certificates as needed. But,
when you export a *client* configuration, you must select the correct
server name this client will connect to. See example below.

### Create an OpenVPN client (user) certificate & key pair
An OpenVPN client certificate is quite simple - it just needs a
common name. For convenience, you may use the email address as the
common Name.

    $ ovpn-tool -v foo.db client user@domain.name

You can ask the client private key to be encrypted with a user
supplied passphrase by using the `-p` or `--password` option to the
`client` command.  You can request the client certificate to have
a different validity via the `V` (`--validity`) option; this option
takes the value in units of years.

### Delete an OpenVPN user from the Cert Database
Once in a while you will want to delete users and prevent them from
connecting to the OpenVPN server. E.g.,

    $ ovpn-tool -v foo.db delete user@domain.name user2@domain

This only deletes the users from the certificate DB. You still need
to generate a new CRL (Certificate Revocation List) and push it to
your server. See the next workflow.

### Generate a CRL from Revoked Certificates
Once a user is deleted from the system, you will need to generate a
new CRL and push it to the server. The command to generate a new
CRL:

    $ ovpn-tool -v foo.db crl -o crl.pem

This write the PEM encoded CRL to `crl.pem`. You must copy this file
to the OpenVPN server and reload (or restart) it.

You can also just view a full list of revoked users:

    $ ovpn-tool foo.db crl --list

### See list of certificates managed by this CA
To see a list of certificates in the database:

    $ ovpn-tool foo.db list

## Revoking CAs or Leaf Certificates
ovpn-tool enables you to revoke intermediate CAs or leaf
certificates. To revoke a user/server cerfificate:

    $ ovpn-tool foo.db del NAME

where `NAME` is the common-name of the certificate you want to
revoke. **Note** you should generate a new CRL once you revoke any
certificate:

    $ ovpn-tool foo.db crl -v 7 -o crl.pem

This generates a CRL with a 7 day validity (you should regenerate
the CRLs regularly).

### Exporting a Server Configuration
While the tool manages certificates, what we are really after are
OpenVPN server & client configurations for the server & client
respectively. To export a server configuration:

    $ ovpn-tool foo.db export server.domain.name

This prints the server configuration to stdout. To save this to a
file:

    $ ovpn-tool foo.db export server.domain.name -o server.conf

Note the configuration uses certain private IP address blocks and
such. Please edit the configuration file to suit your environment.

*At a minimum* you have to edit the user/group information
particular to your OS for dropping privilege of the OpenVPN daemon.
e.g., on Alpine Linux, the preferred user and group for the daemon
is "openvpn". On OpenBSD it is "\_openvpn"; on macOS it is "nobody".

The server configuration uses a template baked into ovpn-tool. You
have the option of providing your own template. The easiest way is
to export the template and edit it. You can then feed the modified
template back to the export command:

    $ ovpn-tool foo.db export --print-server-template > s.template
    $ vi s.template
    $ ovpn-tool foo.db export -t s.template -o s.conf server.domain.name

### Exporting a Client Configuration
Client configuration is typically associated with one OpenVPN
server. However, this is optional and you can take an unassociated
configuration and make manual changes as needed. A typical
invocation is:

    $ ovpn-tool foo.db export -s server.domain.name -o client.conf user@domain.name

You can export the default client configuration template like so:

    $ ovpn-tool foo.db export --print-client-template > c.template

### Replacing the user passphrase on a DB
If you desire to change the DB passphrase, you can do so with the
`passwd` command:

    $ ovpn-tool foo.db passwd

This merely changes the way the encrypted DB key is stored on disk.

## Template variables available for customization
The following template parameters are available for use in your
custom configuration templates:

* `.CommonName` - Certificate common name
* `.Date` - Today's date and time (UTC)
* `.Tool` - ovpn-tool build information (version, etc.)
* `.Cert` - PEM encoded certificate
* `.Key`  - PEM encoded private key
* `.Ca`   - PEM encoded CA certificate
* `.TlsCrypt` - Base64 encoded OpenVPN "tls-crypt" key
* `.ServerCommonName` - Common name of the server
* `.Host` - Server DNS name from the server certificate
* `.IP`   - Server IP address from the server certificate
* `.Port` - OpenVPN server port number provided when server
  certificate was created


# Development Notes
If you wish to hack on this, notes here might be useful.

The code is organized as a library & command line frontend for that library.

* We use go module support; you will need go 1.10+ or later

* The common PKI creation & storage is in the `pki/` library. This
  library can be used by external callers. e.g., see
  https://github.com/opencoff/certik


* The build script `build` is a shell script to build the program.
  It does two very important things:
    * Puts the binary in an OS+Arch specific directory
    * Injects a git version-tag into the final binary ("linker resolved symbol")

* The OpenVPN server & client configuration templates are in `src/export.go`.
  It uses golang's `text/template` syntax.

* Database encryption:
    * User passphrase is first expanded to 64 bytes by hashing it via SHA-512.
    * The DB is associated with a random 32-byte encryption key and a random 32-byte
      salt. This key is protected with a Key-encryption-key (KEK) derived from
      the expanded passphrase.
    * The salt and expanded passphrase are fed into Argon2i to derive the KEK.
    * The DB encryption key is stored on disk as an AEAD encrypted blob (AES-256-GCM).
      The salt and KEK is stored in the DB.
    * In pseudo code, the above looks like so:
      ```python

          expanded  = SHA512(passphrase)
          salt      = randombytes(32)
          dbkey     = randombytes(32)
          kek       = KDF(expanded, salt)
          enc_dbkey = AES-256-GCM(kek, salt)
      ```

    * Database entries are individually encrypted in AEAD (AES-256-GCM) mode.
      The AEAD nonce size is 16 bytes (instead of the golang default of 12 bytes).
    * Each AEAD encrypt instance uses a separate salt and key extracted via HKDF.
    * The HKDF salt is used as additional data in the AEAD construction.
    * Database bucket keys are entangled with the expanded passphrase and the DB
      salt via HMAC-SHA256. We don't use any kind of AEAD here because we need a
      quick and easy way to map user CN's to actual keys.  See how `d.key()` is
      used in *db.go*.

## Guide to Source Code
* The bulk of the code for PKI management is in
  [go-pki](https://github.com/opencoff/go-pki).

* The ovpn-tool command line code is in the `src/` directory.
  Each command is in its own file.

* `internal/utils`: Misc utilities for asking interactive password
<|MERGE_RESOLUTION|>--- conflicted
+++ resolved
@@ -40,24 +40,8 @@
    * The Client and Server configurations uses the `tls-crypt` option
      to ensure that the server is protected with an additional layer
      of encryption to thwart DoS attacks.
-<<<<<<< HEAD
 * Ability to export DB contents as a JSON file; ability to import
   JSON from a previous export.
-=======
-* Ability to export DB contents as a JSON file
-
-## IMPORTANT
-This is the *last* release on the v0.8.x line; the next version will
-have breaking changes to the DB schema. You are encouraged to export
-the database into JSON and import it into the new version:
-
-    $ ovpn-tool DB export --json -o db.json
-
-Once exported, upgrade `ovpn-tool` to the latest version and import
-it into the new DB. Please see README in the latest version for
-importing this Json dump.
-
->>>>>>> 3dd634fd
 
 ## Building ovpn-tool
 You will need a fairly recent golang toolchain (>1.10):
